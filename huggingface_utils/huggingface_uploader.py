--- conflicted
+++ resolved
@@ -281,13 +281,8 @@
                 hf_metadata = HuggingFaceMetadata(
                     repo_name=repo_id,
                     source=source,
-<<<<<<< HEAD
                     updated_at=dt.datetime.utcnow(),
                     encoding_key=self.encoding_key_manager.sym_key.decode()  # Use sym_key and decode it to string
-=======
-                    updated_at=dt.datetime.now(dt.timezone.utc),
-                    encoding_key=self.encoding_key_manager.sym_key.decode()
->>>>>>> b5e2d1ac
                 )
                 hf_metadata_list.append(hf_metadata)
 
